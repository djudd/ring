--- conflicted
+++ resolved
@@ -108,8 +108,6 @@
 static const int num1 = 50;  // additional tests for some functions
 static const int num2 = 5;   // number of tests for slow functions
 
-<<<<<<< HEAD
-static bool test_sqr(RAND *rng, BN_CTX *ctx);
 static bool test_mul(RAND *rng);
 static bool test_div(RAND *rng, BN_CTX *ctx);
 static int rand_neg(void);
@@ -120,20 +118,6 @@
 static bool test_mod_exp_mont(RAND *rng, BN_CTX *ctx);
 static bool test_mod_exp_mont_consttime(RAND *rng, BN_CTX *ctx);
 static bool test_exp(RAND *rng, BN_CTX *ctx);
-=======
-static bool test_mul(FILE *fp);
-static bool test_div(FILE *fp, BN_CTX *ctx);
-static int rand_neg();
-
-static bool test_div_word(FILE *fp);
-static bool test_mont(FILE *fp, BN_CTX *ctx);
-static bool test_mod(FILE *fp, BN_CTX *ctx);
-static bool test_mod_mul(FILE *fp, BN_CTX *ctx);
-static bool test_mod_exp(FILE *fp, BN_CTX *ctx);
-static bool test_mod_exp_mont_consttime(FILE *fp, BN_CTX *ctx);
-static bool test_exp(FILE *fp, BN_CTX *ctx);
-static bool test_mod_sqrt(FILE *fp, BN_CTX *ctx);
->>>>>>> e1caf397
 static bool test_exp_mod_zero(void);
 static bool test_mod_exp_mont5(RAND *rng, BN_CTX *ctx);
 static bool test_bn2bin_padded(RAND *rng);
@@ -153,92 +137,12 @@
     return 1;
   }
 
-<<<<<<< HEAD
   ScopedBIGNUM sample(BN_bin2bn(kSample, sizeof(kSample) - 1, NULL));
   if (!sample) {
-=======
-  puts_fp(bc_file.get(), "/* This script, when run through the UNIX bc utility, "
-                         "should produce a sequence of zeros. */\n");
-  puts_fp(bc_file.get(), "/* tr a-f A-F < bn_test.out | sed s/BAsE/base/ | bc "
-                         "| grep -v 0 */\n");
-  puts_fp(bc_file.get(), "obase=16\nibase=16\n");
-
-  message(bc_file.get(), "BN_mul");
-  if (!test_mul(bc_file.get())) {
     return 1;
   }
-  flush_fp(bc_file.get());
-
-  message(bc_file.get(), "BN_div");
-  if (!test_div(bc_file.get(), ctx.get())) {
-    return 1;
-  }
-  flush_fp(bc_file.get());
-
-  message(bc_file.get(), "BN_div_word");
-  if (!test_div_word(bc_file.get())) {
-    return 1;
-  }
-  flush_fp(bc_file.get());
-
-  message(bc_file.get(), "BN_mod");
-  if (!test_mod(bc_file.get(), ctx.get())) {
-    return 1;
-  }
-  flush_fp(bc_file.get());
-
-  message(bc_file.get(), "BN_mod_mul");
-  if (!test_mod_mul(bc_file.get(), ctx.get())) {
-    return 1;
-  }
-  flush_fp(bc_file.get());
-
-  message(bc_file.get(), "BN_mont");
-  if (!test_mont(bc_file.get(), ctx.get())) {
-    return 1;
-  }
-  flush_fp(bc_file.get());
-
-  message(bc_file.get(), "BN_mod_exp");
-  if (!test_mod_exp(bc_file.get(), ctx.get())) {
-    return 1;
-  }
-  flush_fp(bc_file.get());
-
-  message(bc_file.get(), "BN_mod_exp_mont_consttime");
-  if (!test_mod_exp_mont_consttime(bc_file.get(), ctx.get()) ||
-      !test_mod_exp_mont5(bc_file.get(), ctx.get())) {
-    return 1;
-  }
-  flush_fp(bc_file.get());
-
-  message(bc_file.get(), "BN_exp");
-  if (!test_exp(bc_file.get(), ctx.get()) ||
-      !test_exp_mod_zero()) {
-    return 1;
-  }
-  flush_fp(bc_file.get());
-
-  message(bc_file.get(), "BN_mod_sqrt");
-  if (!test_mod_sqrt(bc_file.get(), ctx.get())) {
-    return 1;
-  }
-  flush_fp(bc_file.get());
-
-  message(bc_file.get(), "Small prime generation");
-  if (!test_small_prime(bc_file.get(), ctx.get())) {
-    return 1;
-  }
-  flush_fp(bc_file.get());
-
-  message(bc_file.get(), "BN_sqrt");
-  if (!test_sqrt(bc_file.get(), ctx.get())) {
->>>>>>> e1caf397
-    return 1;
-  }
-
-  if (!test_sqr(rng, ctx.get()) ||
-      !test_mul(rng) ||
+
+  if (!test_mul(rng) ||
       !test_div(rng, ctx.get()) ||
       !test_mod(rng, ctx.get()) ||
       !test_mod_mul(rng, ctx.get()) ||
@@ -443,12 +347,6 @@
     return false;
   }
 
-  BN_set_negative(a.get(), 0);
-  if (!BN_sqrt(ret.get(), square.get(), ctx) ||
-      !ExpectBIGNUMsEqual(t, "sqrt(Square)", a.get(), ret.get())) {
-    return false;
-  }
-
   return true;
 }
 
@@ -605,76 +503,6 @@
   return true;
 }
 
-<<<<<<< HEAD
-static bool test_sqr(RAND *rng, BN_CTX *ctx) {
-  ScopedBIGNUM a(BN_new());
-  ScopedBIGNUM c(BN_new());
-  ScopedBIGNUM d(BN_new());
-  ScopedBIGNUM e(BN_new());
-  if (!a || !c || !d || !e) {
-    return false;
-  }
-
-  for (int i = 0; i < num0; i++) {
-    if (!BN_rand(a.get(), 40 + i * 10, 0, 0, rng)) {
-      return false;
-    }
-    a->neg = rand_neg();
-    if (!BN_sqr(c.get(), a.get(), ctx)) {
-      return false;
-    }
-    if (!BN_div(d.get(), e.get(), c.get(), a.get(), ctx) ||
-        !BN_sub(d.get(), d.get(), a.get())) {
-      return false;
-    }
-    if (!BN_is_zero(d.get()) || !BN_is_zero(e.get())) {
-      fprintf(stderr, "Square test failed!\n");
-      return false;
-    }
-  }
-
-  // Regression test for a BN_sqr overflow bug.
-  BIGNUM *a_raw = a.get();
-  if (!BN_hex2bn(
-          &a_raw,
-          "80000000000000008000000000000001FFFFFFFFFFFFFFFE0000000000000000") ||
-      !BN_sqr(c.get(), a.get(), ctx)) {
-    return false;
-  }
-  if (!BN_mul(d.get(), a.get(), a.get(), ctx)) {
-    return false;
-  }
-  if (BN_cmp(c.get(), d.get())) {
-    fprintf(stderr,
-            "Square test failed: BN_sqr and BN_mul produce "
-            "different results!\n");
-    return false;
-  }
-
-  // Regression test for a BN_sqr overflow bug.
-  a_raw = a.get();
-  if (!BN_hex2bn(
-          &a_raw,
-          "80000000000000000000000080000001FFFFFFFE000000000000000000000000") ||
-      !BN_sqr(c.get(), a.get(), ctx)) {
-    return false;
-  }
-  if (!BN_mul(d.get(), a.get(), a.get(), ctx)) {
-    return false;
-  }
-  if (BN_cmp(c.get(), d.get())) {
-    fprintf(stderr,
-            "Square test failed: BN_sqr and BN_mul produce "
-            "different results!\n");
-    return false;
-  }
-
-  return true;
-}
-
-
-=======
->>>>>>> e1caf397
 static int rand_neg() {
   static unsigned int neg = 0;
   static const int sign[8] = {0, 0, 0, 1, 1, 0, 1, 1};
